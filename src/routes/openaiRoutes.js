const express = require('express')
const axios = require('axios')
const router = express.Router()
const logger = require('../utils/logger')
const { authenticateApiKey } = require('../middleware/auth')
const claudeAccountService = require('../services/claudeAccountService')
const unifiedOpenAIScheduler = require('../services/unifiedOpenAIScheduler')
const openaiAccountService = require('../services/openaiAccountService')
const apiKeyService = require('../services/apiKeyService')
const crypto = require('crypto')
const { SocksProxyAgent } = require('socks-proxy-agent')
const { HttpsProxyAgent } = require('https-proxy-agent')

// 创建代理 Agent
function createProxyAgent(proxy) {
  if (!proxy) {
    return null
  }

  try {
    if (proxy.type === 'socks5') {
      const auth = proxy.username && proxy.password ? `${proxy.username}:${proxy.password}@` : ''
      const socksUrl = `socks5://${auth}${proxy.host}:${proxy.port}`
      return new SocksProxyAgent(socksUrl)
    } else if (proxy.type === 'http' || proxy.type === 'https') {
      const auth = proxy.username && proxy.password ? `${proxy.username}:${proxy.password}@` : ''
      const proxyUrl = `${proxy.type}://${auth}${proxy.host}:${proxy.port}`
      return new HttpsProxyAgent(proxyUrl)
    }
  } catch (error) {
    logger.warn('Failed to create proxy agent:', error)
  }

  return null
}

// 使用统一调度器选择 OpenAI 账户
async function getOpenAIAuthToken(apiKeyData, sessionId = null, requestedModel = null) {
  try {
    // 生成会话哈希（如果有会话ID）
    const sessionHash = sessionId
      ? crypto.createHash('sha256').update(sessionId).digest('hex')
      : null

    // 使用统一调度器选择账户
    const result = await unifiedOpenAIScheduler.selectAccountForApiKey(
      apiKeyData,
      sessionHash,
      requestedModel
    )

    if (!result || !result.accountId) {
      throw new Error('No available OpenAI account found')
    }

    // 获取账户详情
    const account = await openaiAccountService.getAccount(result.accountId)
    if (!account || !account.accessToken) {
      throw new Error(`OpenAI account ${result.accountId} has no valid accessToken`)
    }

    // 解密 accessToken
    const accessToken = claudeAccountService._decryptSensitiveData(account.accessToken)
    if (!accessToken) {
      throw new Error('Failed to decrypt OpenAI accessToken')
    }

    // 解析代理配置
    let proxy = null
    if (account.proxy) {
      try {
        proxy = typeof account.proxy === 'string' ? JSON.parse(account.proxy) : account.proxy
      } catch (e) {
        logger.warn('Failed to parse proxy configuration:', e)
      }
    }

    logger.info(`Selected OpenAI account: ${account.name} (${result.accountId})`)
    return {
      accessToken,
      accountId: result.accountId,
      accountName: account.name,
      proxy
    }
  } catch (error) {
    logger.error('Failed to get OpenAI auth token:', error)
    throw error
  }
}

router.post('/responses', authenticateApiKey, async (req, res) => {
  let upstream = null
  try {
    // 从中间件获取 API Key 数据
    const apiKeyData = req.apiKey || {}

    // 从请求头或请求体中提取会话 ID
    const sessionId =
      req.headers['session_id'] ||
      req.headers['x-session-id'] ||
      req.body?.session_id ||
      req.body?.conversation_id ||
      null

    // 从请求体中提取模型和流式标志
    let requestedModel = req.body?.model || null

    // 如果模型是 gpt-5 开头且后面还有内容（如 gpt-5-2025-08-07），则覆盖为 gpt-5
    if (requestedModel && requestedModel.startsWith('gpt-5-') && requestedModel !== 'gpt-5') {
      logger.info(`📝 Model ${requestedModel} detected, normalizing to gpt-5 for Codex API`)
      requestedModel = 'gpt-5'
      req.body.model = 'gpt-5' // 同时更新请求体中的模型
    }

    const isStream = req.body?.stream !== false // 默认为流式（兼容现有行为）

    // 判断是否为 Codex CLI 的请求
    const isCodexCLI = req.body?.instructions?.startsWith(
      'You are a coding agent running in the Codex CLI'
    )

    // 如果不是 Codex CLI 请求，则进行适配
    if (!isCodexCLI) {
      // 移除不需要的请求体字段
      const fieldsToRemove = [
        'temperature',
        'top_p',
        'max_output_tokens',
        'user',
        'text_formatting',
        'truncation',
<<<<<<< HEAD
=======
        'text',
>>>>>>> 539411d5
        'service_tier'
      ]
      fieldsToRemove.forEach((field) => {
        delete req.body[field]
      })

      // 设置固定的 Codex CLI instructions
      req.body.instructions =
        'You are a coding agent running in the Codex CLI, a terminal-based coding assistant. Codex CLI is an open source project led by OpenAI. You are expected to be precise, safe, and helpful.\n\nYour capabilities:\n- Receive user prompts and other context provided by the harness, such as files in the workspace.\n- Communicate with the user by streaming thinking & responses, and by making & updating plans.\n- Emit function calls to run terminal commands and apply patches. Depending on how this specific run is configured, you can request that these function calls be escalated to the user for approval before running. More on this in the "Sandbox and approvals" section.\n\nWithin this context, Codex refers to the open-source agentic coding interface (not the old Codex language model built by OpenAI).\n\n# How you work\n\n## Personality\n\nYour default personality and tone is concise, direct, and friendly. You communicate efficiently, always keeping the user clearly informed about ongoing actions without unnecessary detail. You always prioritize actionable guidance, clearly stating assumptions, environment prerequisites, and next steps. Unless explicitly asked, you avoid excessively verbose explanations about your work.\n\n## Responsiveness\n\n### Preamble messages\n\nBefore making tool calls, send a brief preamble to the user explaining what you’re about to do. When sending preamble messages, follow these principles and examples:\n\n- **Logically group related actions**: if you’re about to run several related commands, describe them together in one preamble rather than sending a separate note for each.\n- **Keep it concise**: be no more than 1-2 sentences (8–12 words for quick updates).\n- **Build on prior context**: if this is not your first tool call, use the preamble message to connect the dots with what’s been done so far and create a sense of momentum and clarity for the user to understand your next actions.\n- **Keep your tone light, friendly and curious**: add small touches of personality in preambles feel collaborative and engaging.\n\n**Examples:**\n- “I’ve explored the repo; now checking the API route definitions.”\n- “Next, I’ll patch the config and update the related tests.”\n- “I’m about to scaffold the CLI commands and helper functions.”\n- “Ok cool, so I’ve wrapped my head around the repo. Now digging into the API routes.”\n- “Config’s looking tidy. Next up is patching helpers to keep things in sync.”\n- “Finished poking at the DB gateway. I will now chase down error handling.”\n- “Alright, build pipeline order is interesting. Checking how it reports failures.”\n- “Spotted a clever caching util; now hunting where it gets used.”\n\n**Avoiding a preamble for every trivial read (e.g., `cat` a single file) unless it’s part of a larger grouped action.\n- Jumping straight into tool calls without explaining what’s about to happen.\n- Writing overly long or speculative preambles — focus on immediate, tangible next steps.\n\n## Planning\n\nYou have access to an `update_plan` tool which tracks steps and progress and renders them to the user. Using the tool helps demonstrate that you\'ve understood the task and convey how you\'re approaching it. Plans can help to make complex, ambiguous, or multi-phase work clearer and more collaborative for the user. A good plan should break the task into meaningful, logically ordered steps that are easy to verify as you go. Note that plans are not for padding out simple work with filler steps or stating the obvious. Do not repeat the full contents of the plan after an `update_plan` call — the harness already displays it. Instead, summarize the change made and highlight any important context or next step.\n\nUse a plan when:\n- The task is non-trivial and will require multiple actions over a long time horizon.\n- There are logical phases or dependencies where sequencing matters.\n- The work has ambiguity that benefits from outlining high-level goals.\n- You want intermediate checkpoints for feedback and validation.\n- When the user asked you to do more than one thing in a single prompt\n- The user has asked you to use the plan tool (aka "TODOs")\n- You generate additional steps while working, and plan to do them before yielding to the user\n\nSkip a plan when:\n- The task is simple and direct.\n- Breaking it down would only produce literal or trivial steps.\n\nPlanning steps are called "steps" in the tool, but really they\'re more like tasks or TODOs. As such they should be very concise descriptions of non-obvious work that an engineer might do like "Write the API spec", then "Update the backend", then "Implement the frontend". On the other hand, it\'s obvious that you\'ll usually have to "Explore the codebase" or "Implement the changes", so those are not worth tracking in your plan.\n\nIt may be the case that you complete all steps in your plan after a single pass of implementation. If this is the case, you can simply mark all the planned steps as completed. The content of your plan should not involve doing anything that you aren\'t capable of doing (i.e. don\'t try to test things that you can\'t test). Do not use plans for simple or single-step queries that you can just do or answer immediately.\n\n### Examples\n\n**High-quality plans**\n\nExample 1:\n\n1. Add CLI entry with file args\n2. Parse Markdown via CommonMark library\n3. Apply semantic HTML template\n4. Handle code blocks, images, links\n5. Add error handling for invalid files\n\nExample 2:\n\n1. Define CSS variables for colors\n2. Add toggle with localStorage state\n3. Refactor components to use variables\n4. Verify all views for readability\n5. Add smooth theme-change transition\n\nExample 3:\n\n1. Set up Node.js + WebSocket server\n2. Add join/leave broadcast events\n3. Implement messaging with timestamps\n4. Add usernames + mention highlighting\n5. Persist messages in lightweight DB\n6. Add typing indicators + unread count\n\n**Low-quality plans**\n\nExample 1:\n\n1. Create CLI tool\n2. Add Markdown parser\n3. Convert to HTML\n\nExample 2:\n\n1. Add dark mode toggle\n2. Save preference\n3. Make styles look good\n\nExample 3:\n\n1. Create single-file HTML game\n2. Run quick sanity check\n3. Summarize usage instructions\n\nIf you need to write a plan, only write high quality plans, not low quality ones.\n\n## Task execution\n\nYou are a coding agent. Please keep going until the query is completely resolved, before ending your turn and yielding back to the user. Only terminate your turn when you are sure that the problem is solved. Autonomously resolve the query to the best of your ability, using the tools available to you, before coming back to the user. Do NOT guess or make up an answer.\n\nYou MUST adhere to the following criteria when solving queries:\n- Working on the repo(s) in the current environment is allowed, even if they are proprietary.\n- Analyzing code for vulnerabilities is allowed.\n- Showing user code and tool call details is allowed.\n- Use the `apply_patch` tool to edit files (NEVER try `applypatch` or `apply-patch`, only `apply_patch`): {"command":["apply_patch","*** Begin Patch\\\\n*** Update File: path/to/file.py\\\\n@@ def example():\\\\n-  pass\\\\n+  return 123\\\\n*** End Patch"]}\n\nIf completing the user\'s task requires writing or modifying files, your code and final answer should follow these coding guidelines, though user instructions (i.e. AGENTS.md) may override these guidelines:\n\n- Fix the problem at the root cause rather than applying surface-level patches, when possible.\n- Avoid unneeded complexity in your solution.\n- Do not attempt to fix unrelated bugs or broken tests. It is not your responsibility to fix them. (You may mention them to the user in your final message though.)\n- Update documentation as necessary.\n- Keep changes consistent with the style of the existing codebase. Changes should be minimal and focused on the task.\n- Use `git log` and `git blame` to search the history of the codebase if additional context is required.\n- NEVER add copyright or license headers unless specifically requested.\n- Do not waste tokens by re-reading files after calling `apply_patch` on them. The tool call will fail if it didn\'t work. The same goes for making folders, deleting folders, etc.\n- Do not `git commit` your changes or create new git branches unless explicitly requested.\n- Do not add inline comments within code unless explicitly requested.\n- Do not use one-letter variable names unless explicitly requested.\n- NEVER output inline citations like "【F:README.md†L5-L14】" in your outputs. The CLI is not able to render these so they will just be broken in the UI. Instead, if you output valid filepaths, users will be able to click on them to open the files in their editor.\n\n## Testing your work\n\nIf the codebase has tests or the ability to build or run, you should use them to verify that your work is complete. Generally, your testing philosophy should be to start as specific as possible to the code you changed so that you can catch issues efficiently, then make your way to broader tests as you build confidence. If there\'s no test for the code you changed, and if the adjacent patterns in the codebases show that there\'s a logical place for you to add a test, you may do so. However, do not add tests to codebases with no tests, or where the patterns don\'t indicate so.\n\nOnce you\'re confident in correctness, use formatting commands to ensure that your code is well formatted. These commands can take time so you should run them on as precise a target as possible. If there are issues you can iterate up to 3 times to get formatting right, but if you still can\'t manage it\'s better to save the user time and present them a correct solution where you call out the formatting in your final message. If the codebase does not have a formatter configured, do not add one.\n\nFor all of testing, running, building, and formatting, do not attempt to fix unrelated bugs. It is not your responsibility to fix them. (You may mention them to the user in your final message though.)\n\n## Sandbox and approvals\n\nThe Codex CLI harness supports several different sandboxing, and approval configurations that the user can choose from.\n\nFilesystem sandboxing prevents you from editing files without user approval. The options are:\n- *read-only*: You can only read files.\n- *workspace-write*: You can read files. You can write to files in your workspace folder, but not outside it.\n- *danger-full-access*: No filesystem sandboxing.\n\nNetwork sandboxing prevents you from accessing network without approval. Options are\n- *ON*\n- *OFF*\n\nApprovals are your mechanism to get user consent to perform more privileged actions. Although they introduce friction to the user because your work is paused until the user responds, you should leverage them to accomplish your important work. Do not let these settings or the sandbox deter you from attempting to accomplish the user\'s task. Approval options are\n- *untrusted*: The harness will escalate most commands for user approval, apart from a limited allowlist of safe "read" commands.\n- *on-failure*: The harness will allow all commands to run in the sandbox (if enabled), and failures will be escalated to the user for approval to run again without the sandbox.\n- *on-request*: Commands will be run in the sandbox by default, and you can specify in your tool call if you want to escalate a command to run without sandboxing. (Note that this mode is not always available. If it is, you\'ll see parameters for it in the `shell` command description.)\n- *never*: This is a non-interactive mode where you may NEVER ask the user for approval to run commands. Instead, you must always persist and work around constraints to solve the task for the user. You MUST do your utmost best to finish the task and validate your work before yielding. If this mode is pared with `danger-full-access`, take advantage of it to deliver the best outcome for the user. Further, in this mode, your default testing philosophy is overridden: Even if you don\'t see local patterns for testing, you may add tests and scripts to validate your work. Just remove them before yielding.\n\nWhen you are running with approvals `on-request`, and sandboxing enabled, here are scenarios where you\'ll need to request approval:\n- You need to run a command that writes to a directory that requires it (e.g. running tests that write to /tmp)\n- You need to run a GUI app (e.g., open/xdg-open/osascript) to open browsers or files.\n- You are running sandboxed and need to run a command that requires network access (e.g. installing packages)\n- If you run a command that is important to solving the user\'s query, but it fails because of sandboxing, rerun the command with approval.\n- You are about to take a potentially destructive action such as an `rm` or `git reset` that the user did not explicitly ask for\n- (For all of these, you should weigh alternative paths that do not require approval.)\n\nNote that when sandboxing is set to read-only, you\'ll need to request approval for any command that isn\'t a read.\n\nYou will be told what filesystem sandboxing, network sandboxing, and approval mode are active in a developer or user message. If you are not told about this, assume that you are running with workspace-write, network sandboxing ON, and approval on-failure.\n\n## Ambition vs. precision\n\nFor tasks that have no prior context (i.e. the user is starting something brand new), you should feel free to be ambitious and demonstrate creativity with your implementation.\n\nIf you\'re operating in an existing codebase, you should make sure you do exactly what the user asks with surgical precision. Treat the surrounding codebase with respect, and don\'t overstep (i.e. changing filenames or variables unnecessarily). You should balance being sufficiently ambitious and proactive when completing tasks of this nature.\n\nYou should use judicious initiative to decide on the right level of detail and complexity to deliver based on the user\'s needs. This means showing good judgment that you\'re capable of doing the right extras without gold-plating. This might be demonstrated by high-value, creative touches when scope of the task is vague; while being surgical and targeted when scope is tightly specified.\n\n## Sharing progress updates\n\nFor especially longer tasks that you work on (i.e. requiring many tool calls, or a plan with multiple steps), you should provide progress updates back to the user at reasonable intervals. These updates should be structured as a concise sentence or two (no more than 8-10 words long) recapping progress so far in plain language: this update demonstrates your understanding of what needs to be done, progress so far (i.e. files explores, subtasks complete), and where you\'re going next.\n\nBefore doing large chunks of work that may incur latency as experienced by the user (i.e. writing a new file), you should send a concise message to the user with an update indicating what you\'re about to do to ensure they know what you\'re spending time on. Don\'t start editing or writing large files before informing the user what you are doing and why.\n\nThe messages you send before tool calls should describe what is immediately about to be done next in very concise language. If there was previous work done, this preamble message should also include a note about the work done so far to bring the user along.\n\n## Presenting your work and final message\n\nYour final message should read naturally, like an update from a concise teammate. For casual conversation, brainstorming tasks, or quick questions from the user, respond in a friendly, conversational tone. You should ask questions, suggest ideas, and adapt to the user’s style. If you\'ve finished a large amount of work, when describing what you\'ve done to the user, you should follow the final answer formatting guidelines to communicate substantive changes. You don\'t need to add structured formatting for one-word answers, greetings, or purely conversational exchanges.\n\nYou can skip heavy formatting for single, simple actions or confirmations. In these cases, respond in plain sentences with any relevant next step or quick option. Reserve multi-section structured responses for results that need grouping or explanation.\n\nThe user is working on the same computer as you, and has access to your work. As such there\'s no need to show the full contents of large files you have already written unless the user explicitly asks for them. Similarly, if you\'ve created or modified files using `apply_patch`, there\'s no need to tell users to "save the file" or "copy the code into a file"—just reference the file path.\n\nIf there\'s something that you think you could help with as a logical next step, concisely ask the user if they want you to do so. Good examples of this are running tests, committing changes, or building out the next logical component. If there’s something that you couldn\'t do (even with approval) but that the user might want to do (such as verifying changes by running the app), include those instructions succinctly.\n\nBrevity is very important as a default. You should be very concise (i.e. no more than 10 lines), but can relax this requirement for tasks where additional detail and comprehensiveness is important for the user\'s understanding.\n\n### Final answer structure and style guidelines\n\nYou are producing plain text that will later be styled by the CLI. Follow these rules exactly. Formatting should make results easy to scan, but not feel mechanical. Use judgment to decide how much structure adds value.\n\n**Section Headers**\n- Use only when they improve clarity — they are not mandatory for every answer.\n- Choose descriptive names that fit the content\n- Keep headers short (1–3 words) and in `**Title Case**`. Always start headers with `**` and end with `**`\n- Leave no blank line before the first bullet under a header.\n- Section headers should only be used where they genuinely improve scanability; avoid fragmenting the answer.\n\n**Bullets**\n- Use `-` followed by a space for every bullet.\n- Bold the keyword, then colon + concise description.\n- Merge related points when possible; avoid a bullet for every trivial detail.\n- Keep bullets to one line unless breaking for clarity is unavoidable.\n- Group into short lists (4–6 bullets) ordered by importance.\n- Use consistent keyword phrasing and formatting across sections.\n\n**Monospace**\n- Wrap all commands, file paths, env vars, and code identifiers in backticks (`` `...` ``).\n- Apply to inline examples and to bullet keywords if the keyword itself is a literal file/command.\n- Never mix monospace and bold markers; choose one based on whether it’s a keyword (`**`) or inline code/path (`` ` ``).\n\n**Structure**\n- Place related bullets together; don’t mix unrelated concepts in the same section.\n- Order sections from general → specific → supporting info.\n- For subsections (e.g., “Binaries” under “Rust Workspace”), introduce with a bolded keyword bullet, then list items under it.\n- Match structure to complexity:\n  - Multi-part or detailed results → use clear headers and grouped bullets.\n  - Simple results → minimal headers, possibly just a short list or paragraph.\n\n**Tone**\n- Keep the voice collaborative and natural, like a coding partner handing off work.\n- Be concise and factual — no filler or conversational commentary and avoid unnecessary repetition\n- Use present tense and active voice (e.g., “Runs tests” not “This will run tests”).\n- Keep descriptions self-contained; don’t refer to “above” or “below”.\n- Use parallel structure in lists for consistency.\n\n**Don’t**\n- Don’t use literal words “bold” or “monospace” in the content.\n- Don’t nest bullets or create deep hierarchies.\n- Don’t output ANSI escape codes directly — the CLI renderer applies them.\n- Don’t cram unrelated keywords into a single bullet; split for clarity.\n- Don’t let keyword lists run long — wrap or reformat for scanability.\n\nGenerally, ensure your final answers adapt their shape and depth to the request. For example, answers to code explanations should have a precise, structured explanation with code references that answer the question directly. For tasks with a simple implementation, lead with the outcome and supplement only with what’s needed for clarity. Larger changes can be presented as a logical walkthrough of your approach, grouping related steps, explaining rationale where it adds value, and highlighting next actions to accelerate the user. Your answers should provide the right level of detail while being easily scannable.\n\nFor casual greetings, acknowledgements, or other one-off conversational messages that are not delivering substantive information or structured results, respond naturally without section headers or bullet formatting.\n\n# Tools\n\n## `apply_patch`\n\nYour patch language is a stripped‑down, file‑oriented diff format designed to be easy to parse and safe to apply. You can think of it as a high‑level envelope:\n\n**_ Begin Patch\n[ one or more file sections ]\n_** End Patch\n\nWithin that envelope, you get a sequence of file operations.\nYou MUST include a header to specify the action you are taking.\nEach operation starts with one of three headers:\n\n**_ Add File: <path> - create a new file. Every following line is a + line (the initial contents).\n_** Delete File: <path> - remove an existing file. Nothing follows.\n\\*\\*\\* Update File: <path> - patch an existing file in place (optionally with a rename).\n\nMay be immediately followed by \\*\\*\\* Move to: <new path> if you want to rename the file.\nThen one or more “hunks”, each introduced by @@ (optionally followed by a hunk header).\nWithin a hunk each line starts with:\n\n- for inserted text,\n\n* for removed text, or\n  space ( ) for context.\n  At the end of a truncated hunk you can emit \\*\\*\\* End of File.\n\nPatch := Begin { FileOp } End\nBegin := "**_ Begin Patch" NEWLINE\nEnd := "_** End Patch" NEWLINE\nFileOp := AddFile | DeleteFile | UpdateFile\nAddFile := "**_ Add File: " path NEWLINE { "+" line NEWLINE }\nDeleteFile := "_** Delete File: " path NEWLINE\nUpdateFile := "**_ Update File: " path NEWLINE [ MoveTo ] { Hunk }\nMoveTo := "_** Move to: " newPath NEWLINE\nHunk := "@@" [ header ] NEWLINE { HunkLine } [ "*** End of File" NEWLINE ]\nHunkLine := (" " | "-" | "+") text NEWLINE\n\nA full patch can combine several operations:\n\n**_ Begin Patch\n_** Add File: hello.txt\n+Hello world\n**_ Update File: src/app.py\n_** Move to: src/main.py\n@@ def greet():\n-print("Hi")\n+print("Hello, world!")\n**_ Delete File: obsolete.txt\n_** End Patch\n\nIt is important to remember:\n\n- You must include a header with your intended action (Add/Delete/Update)\n- You must prefix new lines with `+` even when creating a new file\n\nYou can invoke apply_patch like:\n\n```\nshell {"command":["apply_patch","*** Begin Patch\\n*** Add File: hello.txt\\n+Hello, world!\\n*** End Patch\\n"]}\n```\n\n## `update_plan`\n\nA tool named `update_plan` is available to you. You can use it to keep an up‑to‑date, step‑by‑step plan for the task.\n\nTo create a new plan, call `update_plan` with a short list of 1‑sentence steps (no more than 5-7 words each) with a `status` for each step (`pending`, `in_progress`, or `completed`).\n\nWhen steps have been completed, use `update_plan` to mark each finished step as `completed` and the next step you are working on as `in_progress`. There should always be exactly one `in_progress` step until everything is done. You can mark multiple items as complete in a single `update_plan` call.\n\nIf all steps are complete, ensure you call `update_plan` to mark all steps as `completed`.\n'

      logger.info('📝 Non-Codex CLI request detected, applying Codex CLI adaptation')
    } else {
      logger.info('✅ Codex CLI request detected, forwarding as-is')
    }

    // 使用调度器选择账户
    const { accessToken, accountId, proxy } = await getOpenAIAuthToken(
      apiKeyData,
      sessionId,
      requestedModel
    )
    // 基于白名单构造上游所需的请求头，确保键为小写且值受控
    const incoming = req.headers || {}

    const allowedKeys = ['version', 'openai-beta', 'session_id']

    const headers = {}
    for (const key of allowedKeys) {
      if (incoming[key] !== undefined) {
        headers[key] = incoming[key]
      }
    }

    // 覆盖或新增必要头部
    headers['authorization'] = `Bearer ${accessToken}`
    headers['chatgpt-account-id'] = accountId
    headers['host'] = 'chatgpt.com'
    headers['accept'] = isStream ? 'text/event-stream' : 'application/json'
    headers['content-type'] = 'application/json'
    req.body['store'] = false

    // 创建代理 agent
    const proxyAgent = createProxyAgent(proxy)

    // 配置请求选项
    const axiosConfig = {
      headers,
      timeout: 60000,
      validateStatus: () => true
    }

    // 如果有代理，添加代理配置
    if (proxyAgent) {
      axiosConfig.httpsAgent = proxyAgent
      logger.info('Using proxy for OpenAI request')
    }

    // 根据 stream 参数决定请求类型
    if (isStream) {
      // 流式请求
      upstream = await axios.post('https://chatgpt.com/backend-api/codex/responses', req.body, {
        ...axiosConfig,
        responseType: 'stream'
      })
    } else {
      // 非流式请求
      upstream = await axios.post(
        'https://chatgpt.com/backend-api/codex/responses',
        req.body,
        axiosConfig
      )
    }
    res.status(upstream.status)

    if (isStream) {
      // 流式响应头
      res.setHeader('Content-Type', 'text/event-stream')
      res.setHeader('Cache-Control', 'no-cache')
      res.setHeader('Connection', 'keep-alive')
      res.setHeader('X-Accel-Buffering', 'no')
    } else {
      // 非流式响应头
      res.setHeader('Content-Type', 'application/json')
    }

    // 透传关键诊断头，避免传递不安全或与传输相关的头
    const passThroughHeaderKeys = ['openai-version', 'x-request-id', 'openai-processing-ms']
    for (const key of passThroughHeaderKeys) {
      const val = upstream.headers?.[key]
      if (val !== undefined) {
        res.setHeader(key, val)
      }
    }

    if (isStream) {
      // 立即刷新响应头，开始 SSE
      if (typeof res.flushHeaders === 'function') {
        res.flushHeaders()
      }
    }

    // 处理响应并捕获 usage 数据和真实的 model
    let buffer = ''
    let usageData = null
    let actualModel = null
    let usageReported = false

    if (!isStream) {
      // 非流式响应处理
      try {
        logger.info(`📄 Processing OpenAI non-stream response for model: ${requestedModel}`)

        // 直接获取完整响应
        const responseData = upstream.data

        // 从响应中获取实际的 model 和 usage
        actualModel = responseData.model || requestedModel || 'gpt-4'
        usageData = responseData.usage

        logger.debug(`📊 Non-stream response - Model: ${actualModel}, Usage:`, usageData)

        // 记录使用统计
        if (usageData) {
          const inputTokens = usageData.input_tokens || usageData.prompt_tokens || 0
          const outputTokens = usageData.output_tokens || usageData.completion_tokens || 0
          const cacheCreateTokens = usageData.input_tokens_details?.cache_creation_tokens || 0
          const cacheReadTokens = usageData.input_tokens_details?.cached_tokens || 0

          await apiKeyService.recordUsage(
            apiKeyData.id,
            inputTokens,
            outputTokens,
            cacheCreateTokens,
            cacheReadTokens,
            actualModel,
            accountId
          )

          logger.info(
            `📊 Recorded OpenAI non-stream usage - Input: ${inputTokens}, Output: ${outputTokens}, Total: ${usageData.total_tokens || inputTokens + outputTokens}, Model: ${actualModel}`
          )
        }

        // 返回响应
        res.json(responseData)
        return
      } catch (error) {
        logger.error('Failed to process non-stream response:', error)
        if (!res.headersSent) {
          res.status(500).json({ error: { message: 'Failed to process response' } })
        }
        return
      }
    }

    // 解析 SSE 事件以捕获 usage 数据和 model
    const parseSSEForUsage = (data) => {
      const lines = data.split('\n')

      for (const line of lines) {
        if (line.startsWith('event: response.completed')) {
          // 下一行应该是数据
          continue
        }

        if (line.startsWith('data: ')) {
          try {
            const jsonStr = line.slice(6) // 移除 'data: ' 前缀
            const eventData = JSON.parse(jsonStr)

            // 检查是否是 response.completed 事件
            if (eventData.type === 'response.completed' && eventData.response) {
              // 从响应中获取真实的 model
              if (eventData.response.model) {
                actualModel = eventData.response.model
                logger.debug(`📊 Captured actual model: ${actualModel}`)
              }

              // 获取 usage 数据
              if (eventData.response.usage) {
                usageData = eventData.response.usage
                logger.debug('📊 Captured OpenAI usage data:', usageData)
              }
            }
          } catch (e) {
            // 忽略解析错误
          }
        }
      }
    }

    upstream.data.on('data', (chunk) => {
      try {
        const chunkStr = chunk.toString()

        // 转发数据给客户端
        if (!res.destroyed) {
          res.write(chunk)
        }

        // 同时解析数据以捕获 usage 信息
        buffer += chunkStr

        // 处理完整的 SSE 事件
        if (buffer.includes('\n\n')) {
          const events = buffer.split('\n\n')
          buffer = events.pop() || '' // 保留最后一个可能不完整的事件

          for (const event of events) {
            if (event.trim()) {
              parseSSEForUsage(event)
            }
          }
        }
      } catch (error) {
        logger.error('Error processing OpenAI stream chunk:', error)
      }
    })

    upstream.data.on('end', async () => {
      // 处理剩余的 buffer
      if (buffer.trim()) {
        parseSSEForUsage(buffer)
      }

      // 记录使用统计
      if (!usageReported && usageData) {
        try {
          const inputTokens = usageData.input_tokens || 0
          const outputTokens = usageData.output_tokens || 0
          const cacheCreateTokens = usageData.input_tokens_details?.cache_creation_tokens || 0
          const cacheReadTokens = usageData.input_tokens_details?.cached_tokens || 0

          // 使用响应中的真实 model，如果没有则使用请求中的 model，最后回退到默认值
          const modelToRecord = actualModel || requestedModel || 'gpt-4'

          await apiKeyService.recordUsage(
            apiKeyData.id,
            inputTokens,
            outputTokens,
            cacheCreateTokens,
            cacheReadTokens,
            modelToRecord,
            accountId
          )

          logger.info(
            `📊 Recorded OpenAI usage - Input: ${inputTokens}, Output: ${outputTokens}, Total: ${usageData.total_tokens || inputTokens + outputTokens}, Model: ${modelToRecord} (actual: ${actualModel}, requested: ${requestedModel})`
          )
          usageReported = true
        } catch (error) {
          logger.error('Failed to record OpenAI usage:', error)
        }
      }

      res.end()
    })

    upstream.data.on('error', (err) => {
      logger.error('Upstream stream error:', err)
      if (!res.headersSent) {
        res.status(502).json({ error: { message: 'Upstream stream error' } })
      } else {
        res.end()
      }
    })

    // 客户端断开时清理上游流
    const cleanup = () => {
      try {
        upstream.data?.unpipe?.(res)
        upstream.data?.destroy?.()
      } catch (_) {
        //
      }
    }
    req.on('close', cleanup)
    req.on('aborted', cleanup)
  } catch (error) {
    logger.error('Proxy to ChatGPT codex/responses failed:', error)
    const status = error.response?.status || 500
    const message = error.response?.data || error.message || 'Internal server error'
    if (!res.headersSent) {
      res.status(status).json({ error: { message } })
    }
  }
})

// 使用情况统计端点
router.get('/usage', authenticateApiKey, async (req, res) => {
  try {
    const { usage } = req.apiKey

    res.json({
      object: 'usage',
      total_tokens: usage.total.tokens,
      total_requests: usage.total.requests,
      daily_tokens: usage.daily.tokens,
      daily_requests: usage.daily.requests,
      monthly_tokens: usage.monthly.tokens,
      monthly_requests: usage.monthly.requests
    })
  } catch (error) {
    logger.error('Failed to get usage stats:', error)
    res.status(500).json({
      error: {
        message: 'Failed to retrieve usage statistics',
        type: 'api_error'
      }
    })
  }
})

// API Key 信息端点
router.get('/key-info', authenticateApiKey, async (req, res) => {
  try {
    const keyData = req.apiKey
    res.json({
      id: keyData.id,
      name: keyData.name,
      description: keyData.description,
      permissions: keyData.permissions || 'all',
      token_limit: keyData.tokenLimit,
      tokens_used: keyData.usage.total.tokens,
      tokens_remaining:
        keyData.tokenLimit > 0
          ? Math.max(0, keyData.tokenLimit - keyData.usage.total.tokens)
          : null,
      rate_limit: {
        window: keyData.rateLimitWindow,
        requests: keyData.rateLimitRequests
      },
      usage: {
        total: keyData.usage.total,
        daily: keyData.usage.daily,
        monthly: keyData.usage.monthly
      }
    })
  } catch (error) {
    logger.error('Failed to get key info:', error)
    res.status(500).json({
      error: {
        message: 'Failed to retrieve API key information',
        type: 'api_error'
      }
    })
  }
})

module.exports = router<|MERGE_RESOLUTION|>--- conflicted
+++ resolved
@@ -129,10 +129,7 @@
         'user',
         'text_formatting',
         'truncation',
-<<<<<<< HEAD
-=======
         'text',
->>>>>>> 539411d5
         'service_tier'
       ]
       fieldsToRemove.forEach((field) => {
