const crypto = require('crypto')
const { v4: uuidv4 } = require('uuid')
const config = require('../../config/config')
const redis = require('../models/redis')
const logger = require('../utils/logger')

class ApiKeyService {
  constructor() {
    this.prefix = config.security.apiKeyPrefix
  }

  // 🔑 生成新的API Key
  async generateApiKey(options = {}) {
    const {
      name = 'Unnamed Key',
      description = '',
      tokenLimit = config.limits.defaultTokenLimit,
      expiresAt = null,
      claudeAccountId = null,
      claudeConsoleAccountId = null,
      geminiAccountId = null,
      openaiAccountId = null,
      azureOpenaiAccountId = null,
      bedrockAccountId = null, // 添加 Bedrock 账号ID支持
      permissions = 'all', // 'claude', 'gemini', 'openai', 'all'
      isActive = true,
      concurrencyLimit = 0,
      rateLimitWindow = null,
      rateLimitRequests = null,
      enableModelRestriction = false,
      restrictedModels = [],
      enableClientRestriction = false,
      allowedClients = [],
      dailyCostLimit = 0,
      tags = [],
      owner = null,
      ownerType = null
    } = options

    // 生成简单的API Key (64字符十六进制)
    const apiKey = `${this.prefix}${this._generateSecretKey()}`
    const keyId = uuidv4()
    const hashedKey = this._hashApiKey(apiKey)

    const keyData = {
      id: keyId,
      name,
      description,
      apiKey: hashedKey,
      tokenLimit: String(tokenLimit ?? 0),
      concurrencyLimit: String(concurrencyLimit ?? 0),
      rateLimitWindow: String(rateLimitWindow ?? 0),
      rateLimitRequests: String(rateLimitRequests ?? 0),
      isActive: String(isActive),
      claudeAccountId: claudeAccountId || '',
      claudeConsoleAccountId: claudeConsoleAccountId || '',
      geminiAccountId: geminiAccountId || '',
      openaiAccountId: openaiAccountId || '',
      azureOpenaiAccountId: azureOpenaiAccountId || '',
      bedrockAccountId: bedrockAccountId || '', // 添加 Bedrock 账号ID
      permissions: permissions || 'all',
      enableModelRestriction: String(enableModelRestriction),
      restrictedModels: JSON.stringify(restrictedModels || []),
      enableClientRestriction: String(enableClientRestriction || false),
      allowedClients: JSON.stringify(allowedClients || []),
      dailyCostLimit: String(dailyCostLimit || 0),
      tags: JSON.stringify(tags || []),
      createdAt: new Date().toISOString(),
      lastUsedAt: '',
      expiresAt: expiresAt || '',
<<<<<<< HEAD
      createdBy: options.createdBy || 'admin',
      userId: options.userId || '',
      userUsername: options.userUsername || ''
=======
      createdBy: 'admin', // 可以根据需要扩展用户系统
      owner: owner || '',
      ownerType: ownerType || ''
>>>>>>> 9e8e74ce
    }

    // 保存API Key数据并建立哈希映射
    await redis.setApiKey(keyId, keyData, hashedKey)

    logger.success(`🔑 Generated new API key: ${name} (${keyId})`)

    return {
      id: keyId,
      apiKey, // 只在创建时返回完整的key
      name: keyData.name,
      description: keyData.description,
      tokenLimit: parseInt(keyData.tokenLimit),
      concurrencyLimit: parseInt(keyData.concurrencyLimit),
      rateLimitWindow: parseInt(keyData.rateLimitWindow || 0),
      rateLimitRequests: parseInt(keyData.rateLimitRequests || 0),
      isActive: keyData.isActive === 'true',
      claudeAccountId: keyData.claudeAccountId,
      claudeConsoleAccountId: keyData.claudeConsoleAccountId,
      geminiAccountId: keyData.geminiAccountId,
      openaiAccountId: keyData.openaiAccountId,
      azureOpenaiAccountId: keyData.azureOpenaiAccountId,
      bedrockAccountId: keyData.bedrockAccountId, // 添加 Bedrock 账号ID
      permissions: keyData.permissions,
      enableModelRestriction: keyData.enableModelRestriction === 'true',
      restrictedModels: JSON.parse(keyData.restrictedModels),
      enableClientRestriction: keyData.enableClientRestriction === 'true',
      allowedClients: JSON.parse(keyData.allowedClients || '[]'),
      dailyCostLimit: parseFloat(keyData.dailyCostLimit || 0),
      tags: JSON.parse(keyData.tags || '[]'),
      createdAt: keyData.createdAt,
      expiresAt: keyData.expiresAt,
      createdBy: keyData.createdBy,
      owner: keyData.owner,
      ownerType: keyData.ownerType
    }
  }

  // 🔍 验证API Key
  async validateApiKey(apiKey) {
    try {
      if (!apiKey || !apiKey.startsWith(this.prefix)) {
        return { valid: false, error: 'Invalid API key format' }
      }

      // 计算API Key的哈希值
      const hashedKey = this._hashApiKey(apiKey)

      // 通过哈希值直接查找API Key（性能优化）
      const keyData = await redis.findApiKeyByHash(hashedKey)

      if (!keyData) {
        return { valid: false, error: 'API key not found' }
      }

      // 检查是否激活
      if (keyData.isActive !== 'true') {
        return { valid: false, error: 'API key is disabled' }
      }

      // 检查是否过期
      if (keyData.expiresAt && new Date() > new Date(keyData.expiresAt)) {
        return { valid: false, error: 'API key has expired' }
      }

      // 如果API Key属于某个用户，检查用户是否被禁用
      if (keyData.userId) {
        try {
          const userService = require('./userService')
          const user = await userService.getUserById(keyData.userId, false)
          if (!user || !user.isActive) {
            return { valid: false, error: 'User account is disabled' }
          }
        } catch (error) {
          logger.error('❌ Error checking user status during API key validation:', error)
          return { valid: false, error: 'Unable to validate user status' }
        }
      }

      // 获取使用统计（供返回数据使用）
      const usage = await redis.getUsageStats(keyData.id)

      // 获取当日费用统计
      const dailyCost = await redis.getDailyCost(keyData.id)

      // 更新最后使用时间（优化：只在实际API调用时更新，而不是验证时）
      // 注意：lastUsedAt的更新已移至recordUsage方法中

      logger.api(`🔓 API key validated successfully: ${keyData.id}`)

      // 解析限制模型数据
      let restrictedModels = []
      try {
        restrictedModels = keyData.restrictedModels ? JSON.parse(keyData.restrictedModels) : []
      } catch (e) {
        restrictedModels = []
      }

      // 解析允许的客户端
      let allowedClients = []
      try {
        allowedClients = keyData.allowedClients ? JSON.parse(keyData.allowedClients) : []
      } catch (e) {
        allowedClients = []
      }

      // 解析标签
      let tags = []
      try {
        tags = keyData.tags ? JSON.parse(keyData.tags) : []
      } catch (e) {
        tags = []
      }

      return {
        valid: true,
        keyData: {
          id: keyData.id,
          name: keyData.name,
          description: keyData.description,
          createdAt: keyData.createdAt,
          expiresAt: keyData.expiresAt,
          claudeAccountId: keyData.claudeAccountId,
          claudeConsoleAccountId: keyData.claudeConsoleAccountId,
          geminiAccountId: keyData.geminiAccountId,
          openaiAccountId: keyData.openaiAccountId,
          azureOpenaiAccountId: keyData.azureOpenaiAccountId,
          bedrockAccountId: keyData.bedrockAccountId, // 添加 Bedrock 账号ID
          permissions: keyData.permissions || 'all',
          tokenLimit: parseInt(keyData.tokenLimit),
          concurrencyLimit: parseInt(keyData.concurrencyLimit || 0),
          rateLimitWindow: parseInt(keyData.rateLimitWindow || 0),
          rateLimitRequests: parseInt(keyData.rateLimitRequests || 0),
          enableModelRestriction: keyData.enableModelRestriction === 'true',
          restrictedModels,
          enableClientRestriction: keyData.enableClientRestriction === 'true',
          allowedClients,
          dailyCostLimit: parseFloat(keyData.dailyCostLimit || 0),
          dailyCost: dailyCost || 0,
          tags,
          usage
        }
      }
    } catch (error) {
      logger.error('❌ API key validation error:', error)
      return { valid: false, error: 'Internal validation error' }
    }
  }

  // 📋 获取所有API Keys
  async getAllApiKeys(includeDeleted = false) {
    try {
      let apiKeys = await redis.getAllApiKeys()
      const client = redis.getClientSafe()

      // 默认过滤掉已删除的API Keys
      if (!includeDeleted) {
        apiKeys = apiKeys.filter((key) => key.isDeleted !== 'true')
      }

      // 为每个key添加使用统计和当前并发数
      for (const key of apiKeys) {
        key.usage = await redis.getUsageStats(key.id)
        const costStats = await redis.getCostStats(key.id)
        // Add cost information to usage object for frontend compatibility
        if (key.usage && costStats) {
          key.usage.total = key.usage.total || {}
          key.usage.total.cost = costStats.total
          key.usage.totalCost = costStats.total
        }
        key.totalCost = costStats ? costStats.total : 0
        key.tokenLimit = parseInt(key.tokenLimit)
        key.concurrencyLimit = parseInt(key.concurrencyLimit || 0)
        key.rateLimitWindow = parseInt(key.rateLimitWindow || 0)
        key.rateLimitRequests = parseInt(key.rateLimitRequests || 0)
        key.currentConcurrency = await redis.getConcurrency(key.id)
        key.isActive = key.isActive === 'true'
        key.enableModelRestriction = key.enableModelRestriction === 'true'
        key.enableClientRestriction = key.enableClientRestriction === 'true'
        key.permissions = key.permissions || 'all' // 兼容旧数据
        key.dailyCostLimit = parseFloat(key.dailyCostLimit || 0)
        key.dailyCost = (await redis.getDailyCost(key.id)) || 0

        // 获取当前时间窗口的请求次数和Token使用量
        if (key.rateLimitWindow > 0) {
          const requestCountKey = `rate_limit:requests:${key.id}`
          const tokenCountKey = `rate_limit:tokens:${key.id}`
          const windowStartKey = `rate_limit:window_start:${key.id}`

          key.currentWindowRequests = parseInt((await client.get(requestCountKey)) || '0')
          key.currentWindowTokens = parseInt((await client.get(tokenCountKey)) || '0')

          // 获取窗口开始时间和计算剩余时间
          const windowStart = await client.get(windowStartKey)
          if (windowStart) {
            const now = Date.now()
            const windowStartTime = parseInt(windowStart)
            const windowDuration = key.rateLimitWindow * 60 * 1000 // 转换为毫秒
            const windowEndTime = windowStartTime + windowDuration

            // 如果窗口还有效
            if (now < windowEndTime) {
              key.windowStartTime = windowStartTime
              key.windowEndTime = windowEndTime
              key.windowRemainingSeconds = Math.max(0, Math.floor((windowEndTime - now) / 1000))
            } else {
              // 窗口已过期，下次请求会重置
              key.windowStartTime = null
              key.windowEndTime = null
              key.windowRemainingSeconds = 0
              // 重置计数为0，因为窗口已过期
              key.currentWindowRequests = 0
              key.currentWindowTokens = 0
            }
          } else {
            // 窗口还未开始（没有任何请求）
            key.windowStartTime = null
            key.windowEndTime = null
            key.windowRemainingSeconds = null
          }
        } else {
          key.currentWindowRequests = 0
          key.currentWindowTokens = 0
          key.windowStartTime = null
          key.windowEndTime = null
          key.windowRemainingSeconds = null
        }

        try {
          key.restrictedModels = key.restrictedModels ? JSON.parse(key.restrictedModels) : []
        } catch (e) {
          key.restrictedModels = []
        }
        try {
          key.allowedClients = key.allowedClients ? JSON.parse(key.allowedClients) : []
        } catch (e) {
          key.allowedClients = []
        }
        try {
          key.tags = key.tags ? JSON.parse(key.tags) : []
        } catch (e) {
          key.tags = []
        }
        delete key.apiKey // 不返回哈希后的key
      }

      return apiKeys
    } catch (error) {
      logger.error('❌ Failed to get API keys:', error)
      throw error
    }
  }

  // 📝 更新API Key
  async updateApiKey(keyId, updates) {
    try {
      logger.debug(`🔧 Updating API key ${keyId} with:`, updates)

      const keyData = await redis.getApiKey(keyId)
      if (!keyData || Object.keys(keyData).length === 0) {
        logger.error(`❌ API key not found: ${keyId}`)
        throw new Error('API key not found')
      }

      logger.debug(`📋 Current API key data:`, {
        id: keyData.id,
        name: keyData.name,
        owner: keyData.owner,
        ownerType: keyData.ownerType
      })

      // 允许更新的字段
      const allowedUpdates = [
        'name',
        'description',
        'tokenLimit',
        'concurrencyLimit',
        'rateLimitWindow',
        'rateLimitRequests',
        'isActive',
        'claudeAccountId',
        'claudeConsoleAccountId',
        'geminiAccountId',
        'openaiAccountId',
        'azureOpenaiAccountId',
        'bedrockAccountId', // 添加 Bedrock 账号ID
        'permissions',
        'expiresAt',
        'enableModelRestriction',
        'restrictedModels',
        'enableClientRestriction',
        'allowedClients',
        'dailyCostLimit',
        'tags'
      ]
      const updatedData = { ...keyData }

      for (const [field, value] of Object.entries(updates)) {
        if (allowedUpdates.includes(field)) {
          if (field === 'restrictedModels' || field === 'allowedClients' || field === 'tags') {
            // 特殊处理数组字段
            updatedData[field] = JSON.stringify(value || [])
          } else if (field === 'enableModelRestriction' || field === 'enableClientRestriction') {
            // 布尔值转字符串
            updatedData[field] = String(value)
          } else {
            updatedData[field] = (value !== null && value !== undefined ? value : '').toString()
          }
        }
      }

      updatedData.updatedAt = new Date().toISOString()

      // 更新时不需要重新建立哈希映射，因为API Key本身没有变化
      await redis.setApiKey(keyId, updatedData)

      logger.success(`📝 Updated API key: ${keyId}`, {
        updatedFields: Object.keys(updates),
        newName: updatedData.name
      })

      return { success: true }
    } catch (error) {
      logger.error('❌ Failed to update API key:', error)
      throw error
    }
  }

  // 🗑️ 软删除API Key (保留使用统计)
  async deleteApiKey(keyId, deletedBy = 'system', deletedByType = 'system') {
    try {
      const keyData = await redis.getApiKey(keyId)
      if (!keyData || Object.keys(keyData).length === 0) {
        throw new Error('API key not found')
      }

      // 标记为已删除，保留所有数据和统计信息
      const updatedData = {
        ...keyData,
        isDeleted: 'true',
        deletedAt: new Date().toISOString(),
        deletedBy,
        deletedByType, // 'user', 'admin', 'system'
        isActive: 'false' // 同时禁用
      }

      await redis.setApiKey(keyId, updatedData)

      // 从哈希映射中移除（这样就不能再使用这个key进行API调用）
      if (keyData.apiKey) {
        await redis.deleteApiKeyHash(keyData.apiKey)
      }

      logger.success(`🗑️ Soft deleted API key: ${keyId} by ${deletedBy} (${deletedByType})`)

      return { success: true }
    } catch (error) {
      logger.error('❌ Failed to delete API key:', error)
      throw error
    }
  }

  // 📊 记录使用情况（支持缓存token和账户级别统计）
  async recordUsage(
    keyId,
    inputTokens = 0,
    outputTokens = 0,
    cacheCreateTokens = 0,
    cacheReadTokens = 0,
    model = 'unknown',
    accountId = null
  ) {
    try {
      const totalTokens = inputTokens + outputTokens + cacheCreateTokens + cacheReadTokens

      // 计算费用
      const CostCalculator = require('../utils/costCalculator')
      const costInfo = CostCalculator.calculateCost(
        {
          input_tokens: inputTokens,
          output_tokens: outputTokens,
          cache_creation_input_tokens: cacheCreateTokens,
          cache_read_input_tokens: cacheReadTokens
        },
        model
      )

      // 记录API Key级别的使用统计
      await redis.incrementTokenUsage(
        keyId,
        totalTokens,
        inputTokens,
        outputTokens,
        cacheCreateTokens,
        cacheReadTokens,
        model
      )

      // 记录费用统计
      if (costInfo.costs.total > 0) {
        await redis.incrementDailyCost(keyId, costInfo.costs.total)
        logger.database(
          `💰 Recorded cost for ${keyId}: $${costInfo.costs.total.toFixed(6)}, model: ${model}`
        )
      } else {
        logger.debug(`💰 No cost recorded for ${keyId} - zero cost for model: ${model}`)
      }

      // 获取API Key数据以确定关联的账户
      const keyData = await redis.getApiKey(keyId)
      if (keyData && Object.keys(keyData).length > 0) {
        // 更新最后使用时间
        keyData.lastUsedAt = new Date().toISOString()
        await redis.setApiKey(keyId, keyData)

        // 记录账户级别的使用统计（只统计实际处理请求的账户）
        if (accountId) {
          await redis.incrementAccountUsage(
            accountId,
            totalTokens,
            inputTokens,
            outputTokens,
            cacheCreateTokens,
            cacheReadTokens,
            model
          )
          logger.database(
            `📊 Recorded account usage: ${accountId} - ${totalTokens} tokens (API Key: ${keyId})`
          )
        } else {
          logger.debug(
            '⚠️ No accountId provided for usage recording, skipping account-level statistics'
          )
        }
      }

      const logParts = [`Model: ${model}`, `Input: ${inputTokens}`, `Output: ${outputTokens}`]
      if (cacheCreateTokens > 0) {
        logParts.push(`Cache Create: ${cacheCreateTokens}`)
      }
      if (cacheReadTokens > 0) {
        logParts.push(`Cache Read: ${cacheReadTokens}`)
      }
      logParts.push(`Total: ${totalTokens} tokens`)

      logger.database(`📊 Recorded usage: ${keyId} - ${logParts.join(', ')}`)
    } catch (error) {
      logger.error('❌ Failed to record usage:', error)
    }
  }

  // 📊 记录使用情况（新版本，支持详细的缓存类型）
  async recordUsageWithDetails(keyId, usageObject, model = 'unknown', accountId = null) {
    try {
      // 提取 token 数量
      const inputTokens = usageObject.input_tokens || 0
      const outputTokens = usageObject.output_tokens || 0
      const cacheCreateTokens = usageObject.cache_creation_input_tokens || 0
      const cacheReadTokens = usageObject.cache_read_input_tokens || 0

      const totalTokens = inputTokens + outputTokens + cacheCreateTokens + cacheReadTokens

      // 计算费用（支持详细的缓存类型）- 添加错误处理
      let costInfo = { totalCost: 0, ephemeral5mCost: 0, ephemeral1hCost: 0 }
      try {
        const pricingService = require('./pricingService')
        // 确保 pricingService 已初始化
        if (!pricingService.pricingData) {
          logger.warn('⚠️ PricingService not initialized, initializing now...')
          await pricingService.initialize()
        }
        costInfo = pricingService.calculateCost(usageObject, model)
      } catch (pricingError) {
        logger.error('❌ Failed to calculate cost:', pricingError)
        // 继续执行，不要因为费用计算失败而跳过统计记录
      }

      // 提取详细的缓存创建数据
      let ephemeral5mTokens = 0
      let ephemeral1hTokens = 0

      if (usageObject.cache_creation && typeof usageObject.cache_creation === 'object') {
        ephemeral5mTokens = usageObject.cache_creation.ephemeral_5m_input_tokens || 0
        ephemeral1hTokens = usageObject.cache_creation.ephemeral_1h_input_tokens || 0
      }

      // 记录API Key级别的使用统计 - 这个必须执行
      await redis.incrementTokenUsage(
        keyId,
        totalTokens,
        inputTokens,
        outputTokens,
        cacheCreateTokens,
        cacheReadTokens,
        model,
        ephemeral5mTokens, // 传递5分钟缓存 tokens
        ephemeral1hTokens // 传递1小时缓存 tokens
      )

      // 记录费用统计
      if (costInfo.totalCost > 0) {
        await redis.incrementDailyCost(keyId, costInfo.totalCost)
        logger.database(
          `💰 Recorded cost for ${keyId}: $${costInfo.totalCost.toFixed(6)}, model: ${model}`
        )

        // 记录详细的缓存费用（如果有）
        if (costInfo.ephemeral5mCost > 0 || costInfo.ephemeral1hCost > 0) {
          logger.database(
            `💰 Cache costs - 5m: $${costInfo.ephemeral5mCost.toFixed(6)}, 1h: $${costInfo.ephemeral1hCost.toFixed(6)}`
          )
        }
      } else {
        logger.debug(`💰 No cost recorded for ${keyId} - zero cost for model: ${model}`)
      }

      // 获取API Key数据以确定关联的账户
      const keyData = await redis.getApiKey(keyId)
      if (keyData && Object.keys(keyData).length > 0) {
        // 更新最后使用时间
        keyData.lastUsedAt = new Date().toISOString()
        await redis.setApiKey(keyId, keyData)

        // 记录账户级别的使用统计（只统计实际处理请求的账户）
        if (accountId) {
          await redis.incrementAccountUsage(
            accountId,
            totalTokens,
            inputTokens,
            outputTokens,
            cacheCreateTokens,
            cacheReadTokens,
            model
          )
          logger.database(
            `📊 Recorded account usage: ${accountId} - ${totalTokens} tokens (API Key: ${keyId})`
          )
        } else {
          logger.debug(
            '⚠️ No accountId provided for usage recording, skipping account-level statistics'
          )
        }
      }

      const logParts = [`Model: ${model}`, `Input: ${inputTokens}`, `Output: ${outputTokens}`]
      if (cacheCreateTokens > 0) {
        logParts.push(`Cache Create: ${cacheCreateTokens}`)

        // 如果有详细的缓存创建数据，也记录它们
        if (usageObject.cache_creation) {
          const { ephemeral_5m_input_tokens, ephemeral_1h_input_tokens } =
            usageObject.cache_creation
          if (ephemeral_5m_input_tokens > 0) {
            logParts.push(`5m: ${ephemeral_5m_input_tokens}`)
          }
          if (ephemeral_1h_input_tokens > 0) {
            logParts.push(`1h: ${ephemeral_1h_input_tokens}`)
          }
        }
      }
      if (cacheReadTokens > 0) {
        logParts.push(`Cache Read: ${cacheReadTokens}`)
      }
      logParts.push(`Total: ${totalTokens} tokens`)

      logger.database(`📊 Recorded usage: ${keyId} - ${logParts.join(', ')}`)
    } catch (error) {
      logger.error('❌ Failed to record usage:', error)
    }
  }

  // 🔐 生成密钥
  _generateSecretKey() {
    return crypto.randomBytes(32).toString('hex')
  }

  // 🔒 哈希API Key
  _hashApiKey(apiKey) {
    return crypto
      .createHash('sha256')
      .update(apiKey + config.security.encryptionKey)
      .digest('hex')
  }

  // 📈 获取使用统计
  async getUsageStats(keyId) {
    return await redis.getUsageStats(keyId)
  }

  // 📊 获取账户使用统计
  async getAccountUsageStats(accountId) {
    return await redis.getAccountUsageStats(accountId)
  }

  // 📈 获取所有账户使用统计
  async getAllAccountsUsageStats() {
    return await redis.getAllAccountsUsageStats()
  }

  // === 用户相关方法 ===

  // 🔑 创建API Key（支持用户）
  async createApiKey(options = {}) {
    return await this.generateApiKey(options)
  }

  // 👤 获取用户的API Keys
  async getUserApiKeys(userId, includeDeleted = false) {
    try {
      const allKeys = await redis.getAllApiKeys()
      let userKeys = allKeys.filter((key) => key.userId === userId)

      // 默认过滤掉已删除的API Keys
      if (!includeDeleted) {
        userKeys = userKeys.filter((key) => key.isDeleted !== 'true')
      }

      // Populate usage stats for each user's API key (same as getAllApiKeys does)
      const userKeysWithUsage = []
      for (const key of userKeys) {
        const usage = await redis.getUsageStats(key.id)
        const dailyCost = (await redis.getDailyCost(key.id)) || 0
        const costStats = await redis.getCostStats(key.id)

        userKeysWithUsage.push({
          id: key.id,
          name: key.name,
          description: key.description,
          key: key.apiKey ? `${this.prefix}****${key.apiKey.slice(-4)}` : null, // 只显示前缀和后4位
          tokenLimit: parseInt(key.tokenLimit || 0),
          isActive: key.isActive === 'true',
          createdAt: key.createdAt,
          lastUsedAt: key.lastUsedAt,
          expiresAt: key.expiresAt,
          usage,
          dailyCost,
          totalCost: costStats.total,
          dailyCostLimit: parseFloat(key.dailyCostLimit || 0),
          userId: key.userId,
          userUsername: key.userUsername,
          createdBy: key.createdBy,
          // Include deletion fields for deleted keys
          isDeleted: key.isDeleted,
          deletedAt: key.deletedAt,
          deletedBy: key.deletedBy,
          deletedByType: key.deletedByType
        })
      }

      return userKeysWithUsage
    } catch (error) {
      logger.error('❌ Failed to get user API keys:', error)
      return []
    }
  }

  // 🔍 通过ID获取API Key（检查权限）
  async getApiKeyById(keyId, userId = null) {
    try {
      const keyData = await redis.getApiKey(keyId)
      if (!keyData) {
        return null
      }

      // 如果指定了用户ID，检查权限
      if (userId && keyData.userId !== userId) {
        return null
      }

      return {
        id: keyData.id,
        name: keyData.name,
        description: keyData.description,
        key: keyData.apiKey,
        tokenLimit: parseInt(keyData.tokenLimit || 0),
        isActive: keyData.isActive === 'true',
        createdAt: keyData.createdAt,
        lastUsedAt: keyData.lastUsedAt,
        expiresAt: keyData.expiresAt,
        userId: keyData.userId,
        userUsername: keyData.userUsername,
        createdBy: keyData.createdBy,
        permissions: keyData.permissions,
        dailyCostLimit: parseFloat(keyData.dailyCostLimit || 0)
      }
    } catch (error) {
      logger.error('❌ Failed to get API key by ID:', error)
      return null
    }
  }

  // 🔄 重新生成API Key
  async regenerateApiKey(keyId) {
    try {
      const existingKey = await redis.getApiKey(keyId)
      if (!existingKey) {
        throw new Error('API key not found')
      }

      // 生成新的key
      const newApiKey = `${this.prefix}${this._generateSecretKey()}`
      const newHashedKey = this._hashApiKey(newApiKey)

      // 删除旧的哈希映射
      const oldHashedKey = existingKey.apiKey
      await redis.deleteApiKeyHash(oldHashedKey)

      // 更新key数据
      const updatedKeyData = {
        ...existingKey,
        apiKey: newHashedKey,
        updatedAt: new Date().toISOString()
      }

      // 保存新数据并建立新的哈希映射
      await redis.setApiKey(keyId, updatedKeyData, newHashedKey)

      logger.info(`🔄 Regenerated API key: ${existingKey.name} (${keyId})`)

      return {
        id: keyId,
        name: existingKey.name,
        key: newApiKey, // 返回完整的新key
        updatedAt: updatedKeyData.updatedAt
      }
    } catch (error) {
      logger.error('❌ Failed to regenerate API key:', error)
      throw error
    }
  }

  // 🗑️ 硬删除API Key (完全移除)
  async hardDeleteApiKey(keyId) {
    try {
      const keyData = await redis.getApiKey(keyId)
      if (!keyData) {
        throw new Error('API key not found')
      }

      // 删除key数据和哈希映射
      await redis.deleteApiKey(keyId)
      await redis.deleteApiKeyHash(keyData.apiKey)

      logger.info(`🗑️ Deleted API key: ${keyData.name} (${keyId})`)
      return true
    } catch (error) {
      logger.error('❌ Failed to delete API key:', error)
      throw error
    }
  }

  // 🚫 禁用用户的所有API Keys
  async disableUserApiKeys(userId) {
    try {
      const userKeys = await this.getUserApiKeys(userId)
      let disabledCount = 0

      for (const key of userKeys) {
        if (key.isActive) {
          await this.updateApiKey(key.id, { isActive: false })
          disabledCount++
        }
      }

      logger.info(`🚫 Disabled ${disabledCount} API keys for user: ${userId}`)
      return { count: disabledCount }
    } catch (error) {
      logger.error('❌ Failed to disable user API keys:', error)
      throw error
    }
  }

  // 📊 获取聚合使用统计（支持多个API Key）
  async getAggregatedUsageStats(keyIds, options = {}) {
    try {
      if (!Array.isArray(keyIds)) {
        keyIds = [keyIds]
      }

      const { period: _period = 'week', model: _model } = options
      const stats = {
        totalRequests: 0,
        totalInputTokens: 0,
        totalOutputTokens: 0,
        totalCost: 0,
        dailyStats: [],
        modelStats: []
      }

      // 汇总所有API Key的统计数据
      for (const keyId of keyIds) {
        const keyStats = await redis.getUsageStats(keyId)
        const costStats = await redis.getCostStats(keyId)
        if (keyStats && keyStats.total) {
          stats.totalRequests += keyStats.total.requests || 0
          stats.totalInputTokens += keyStats.total.inputTokens || 0
          stats.totalOutputTokens += keyStats.total.outputTokens || 0
          stats.totalCost += costStats?.total || 0
        }
      }

      // TODO: 实现日期范围和模型统计
      // 这里可以根据需要添加更详细的统计逻辑

      return stats
    } catch (error) {
      logger.error('❌ Failed to get usage stats:', error)
      return {
        totalRequests: 0,
        totalInputTokens: 0,
        totalOutputTokens: 0,
        totalCost: 0,
        dailyStats: [],
        modelStats: []
      }
    }
  }

  // 🧹 清理过期的API Keys
  async cleanupExpiredKeys() {
    try {
      const apiKeys = await redis.getAllApiKeys()
      const now = new Date()
      let cleanedCount = 0

      for (const key of apiKeys) {
        // 检查是否已过期且仍处于激活状态
        if (key.expiresAt && new Date(key.expiresAt) < now && key.isActive === 'true') {
          // 将过期的 API Key 标记为禁用状态，而不是直接删除
          await this.updateApiKey(key.id, { isActive: false })
          logger.info(`🔒 API Key ${key.id} (${key.name}) has expired and been disabled`)
          cleanedCount++
        }
      }

      if (cleanedCount > 0) {
        logger.success(`🧹 Disabled ${cleanedCount} expired API keys`)
      }

      return cleanedCount
    } catch (error) {
      logger.error('❌ Failed to cleanup expired keys:', error)
      return 0
    }
  }
}

// 导出实例和单独的方法
const apiKeyService = new ApiKeyService()

// 为了方便其他服务调用，导出 recordUsage 方法
apiKeyService.recordUsageMetrics = apiKeyService.recordUsage.bind(apiKeyService)

module.exports = apiKeyService<|MERGE_RESOLUTION|>--- conflicted
+++ resolved
@@ -3,6 +3,53 @@
 const config = require('../../config/config')
 const redis = require('../models/redis')
 const logger = require('../utils/logger')
+
+// 🔄 Data migration utilities for um-5 → dev compatibility
+const DataMigrationUtils = {
+  // Transform legacy um-5 data (userId/userUsername) to dev format (owner/ownerType)
+  normalizeApiKeyData(keyData) {
+    if (!keyData) return keyData
+
+    // Handle legacy userId/userUsername → owner/ownerType migration
+    if (keyData.userId && !keyData.owner) {
+      keyData.owner = keyData.userUsername || keyData.userId
+      keyData.ownerType = 'user'
+      logger.debug(`🔄 Migrated legacy key ${keyData.id}: userId(${keyData.userId}) → owner(${keyData.owner})`)
+    }
+    
+    // Handle legacy createdBy values
+    if (keyData.createdBy === 'user' && !keyData.ownerType) {
+      keyData.ownerType = 'user'
+    }
+
+    return keyData
+  },
+
+  // Check if this is legacy um-5 data
+  isLegacyData(keyData) {
+    return keyData && (keyData.userId || keyData.userUsername) && !keyData.owner
+  },
+
+  // Validate legacy user data (backward compatibility)
+  async validateLegacyUser(keyData) {
+    if (!keyData.userId) return { valid: true }
+
+    try {
+      // Try to load userService if it exists (for backward compatibility)
+      const userService = require('./userService')
+      const user = await userService.getUserById(keyData.userId, false)
+      if (!user || !user.isActive) {
+        return { valid: false, error: 'User account is disabled' }
+      }
+      return { valid: true }
+    } catch (error) {
+      // userService doesn't exist in dev branch, but that's okay
+      // Legacy keys without userService will still work
+      logger.debug(`Legacy user validation skipped for ${keyData.userId}: ${error.message}`)
+      return { valid: true }
+    }
+  }
+}
 
 class ApiKeyService {
   constructor() {
@@ -68,15 +115,9 @@
       createdAt: new Date().toISOString(),
       lastUsedAt: '',
       expiresAt: expiresAt || '',
-<<<<<<< HEAD
-      createdBy: options.createdBy || 'admin',
-      userId: options.userId || '',
-      userUsername: options.userUsername || ''
-=======
       createdBy: 'admin', // 可以根据需要扩展用户系统
       owner: owner || '',
       ownerType: ownerType || ''
->>>>>>> 9e8e74ce
     }
 
     // 保存API Key数据并建立哈希映射
@@ -126,10 +167,22 @@
       const hashedKey = this._hashApiKey(apiKey)
 
       // 通过哈希值直接查找API Key（性能优化）
-      const keyData = await redis.findApiKeyByHash(hashedKey)
+      let keyData = await redis.findApiKeyByHash(hashedKey)
 
       if (!keyData) {
         return { valid: false, error: 'API key not found' }
+      }
+
+      // 🔄 Apply backward compatibility migration for existing um-5 data
+      keyData = DataMigrationUtils.normalizeApiKeyData(keyData)
+
+      // 🔍 Validate legacy user data if present (backward compatibility)
+      if (DataMigrationUtils.isLegacyData(keyData)) {
+        const legacyUserValidation = await DataMigrationUtils.validateLegacyUser(keyData)
+        if (!legacyUserValidation.valid) {
+          return legacyUserValidation
+        }
+        logger.info(`🔄 Using legacy API key for user ${keyData.owner} (migrated from userId: ${keyData.userId})`)
       }
 
       // 检查是否激活
@@ -140,20 +193,6 @@
       // 检查是否过期
       if (keyData.expiresAt && new Date() > new Date(keyData.expiresAt)) {
         return { valid: false, error: 'API key has expired' }
-      }
-
-      // 如果API Key属于某个用户，检查用户是否被禁用
-      if (keyData.userId) {
-        try {
-          const userService = require('./userService')
-          const user = await userService.getUserById(keyData.userId, false)
-          if (!user || !user.isActive) {
-            return { valid: false, error: 'User account is disabled' }
-          }
-        } catch (error) {
-          logger.error('❌ Error checking user status during API key validation:', error)
-          return { valid: false, error: 'Unable to validate user status' }
-        }
       }
 
       // 获取使用统计（供返回数据使用）
@@ -227,27 +266,16 @@
   }
 
   // 📋 获取所有API Keys
-  async getAllApiKeys(includeDeleted = false) {
-    try {
-      let apiKeys = await redis.getAllApiKeys()
+  async getAllApiKeys() {
+    try {
+      const apiKeys = await redis.getAllApiKeys()
       const client = redis.getClientSafe()
-
-      // 默认过滤掉已删除的API Keys
-      if (!includeDeleted) {
-        apiKeys = apiKeys.filter((key) => key.isDeleted !== 'true')
-      }
 
       // 为每个key添加使用统计和当前并发数
       for (const key of apiKeys) {
+        // 🔄 Apply backward compatibility migration to each key
+        DataMigrationUtils.normalizeApiKeyData(key)
         key.usage = await redis.getUsageStats(key.id)
-        const costStats = await redis.getCostStats(key.id)
-        // Add cost information to usage object for frontend compatibility
-        if (key.usage && costStats) {
-          key.usage.total = key.usage.total || {}
-          key.usage.total.cost = costStats.total
-          key.usage.totalCost = costStats.total
-        }
-        key.totalCost = costStats ? costStats.total : 0
         key.tokenLimit = parseInt(key.tokenLimit)
         key.concurrencyLimit = parseInt(key.concurrencyLimit || 0)
         key.rateLimitWindow = parseInt(key.rateLimitWindow || 0)
@@ -405,32 +433,16 @@
     }
   }
 
-  // 🗑️ 软删除API Key (保留使用统计)
-  async deleteApiKey(keyId, deletedBy = 'system', deletedByType = 'system') {
-    try {
-      const keyData = await redis.getApiKey(keyId)
-      if (!keyData || Object.keys(keyData).length === 0) {
+  // 🗑️ 删除API Key
+  async deleteApiKey(keyId) {
+    try {
+      const result = await redis.deleteApiKey(keyId)
+
+      if (result === 0) {
         throw new Error('API key not found')
       }
 
-      // 标记为已删除，保留所有数据和统计信息
-      const updatedData = {
-        ...keyData,
-        isDeleted: 'true',
-        deletedAt: new Date().toISOString(),
-        deletedBy,
-        deletedByType, // 'user', 'admin', 'system'
-        isActive: 'false' // 同时禁用
-      }
-
-      await redis.setApiKey(keyId, updatedData)
-
-      // 从哈希映射中移除（这样就不能再使用这个key进行API调用）
-      if (keyData.apiKey) {
-        await redis.deleteApiKeyHash(keyData.apiKey)
-      }
-
-      logger.success(`🗑️ Soft deleted API key: ${keyId} by ${deletedBy} (${deletedByType})`)
+      logger.success(`🗑️ Deleted API key: ${keyId}`)
 
       return { success: true }
     } catch (error) {
@@ -676,225 +688,6 @@
     return await redis.getAllAccountsUsageStats()
   }
 
-  // === 用户相关方法 ===
-
-  // 🔑 创建API Key（支持用户）
-  async createApiKey(options = {}) {
-    return await this.generateApiKey(options)
-  }
-
-  // 👤 获取用户的API Keys
-  async getUserApiKeys(userId, includeDeleted = false) {
-    try {
-      const allKeys = await redis.getAllApiKeys()
-      let userKeys = allKeys.filter((key) => key.userId === userId)
-
-      // 默认过滤掉已删除的API Keys
-      if (!includeDeleted) {
-        userKeys = userKeys.filter((key) => key.isDeleted !== 'true')
-      }
-
-      // Populate usage stats for each user's API key (same as getAllApiKeys does)
-      const userKeysWithUsage = []
-      for (const key of userKeys) {
-        const usage = await redis.getUsageStats(key.id)
-        const dailyCost = (await redis.getDailyCost(key.id)) || 0
-        const costStats = await redis.getCostStats(key.id)
-
-        userKeysWithUsage.push({
-          id: key.id,
-          name: key.name,
-          description: key.description,
-          key: key.apiKey ? `${this.prefix}****${key.apiKey.slice(-4)}` : null, // 只显示前缀和后4位
-          tokenLimit: parseInt(key.tokenLimit || 0),
-          isActive: key.isActive === 'true',
-          createdAt: key.createdAt,
-          lastUsedAt: key.lastUsedAt,
-          expiresAt: key.expiresAt,
-          usage,
-          dailyCost,
-          totalCost: costStats.total,
-          dailyCostLimit: parseFloat(key.dailyCostLimit || 0),
-          userId: key.userId,
-          userUsername: key.userUsername,
-          createdBy: key.createdBy,
-          // Include deletion fields for deleted keys
-          isDeleted: key.isDeleted,
-          deletedAt: key.deletedAt,
-          deletedBy: key.deletedBy,
-          deletedByType: key.deletedByType
-        })
-      }
-
-      return userKeysWithUsage
-    } catch (error) {
-      logger.error('❌ Failed to get user API keys:', error)
-      return []
-    }
-  }
-
-  // 🔍 通过ID获取API Key（检查权限）
-  async getApiKeyById(keyId, userId = null) {
-    try {
-      const keyData = await redis.getApiKey(keyId)
-      if (!keyData) {
-        return null
-      }
-
-      // 如果指定了用户ID，检查权限
-      if (userId && keyData.userId !== userId) {
-        return null
-      }
-
-      return {
-        id: keyData.id,
-        name: keyData.name,
-        description: keyData.description,
-        key: keyData.apiKey,
-        tokenLimit: parseInt(keyData.tokenLimit || 0),
-        isActive: keyData.isActive === 'true',
-        createdAt: keyData.createdAt,
-        lastUsedAt: keyData.lastUsedAt,
-        expiresAt: keyData.expiresAt,
-        userId: keyData.userId,
-        userUsername: keyData.userUsername,
-        createdBy: keyData.createdBy,
-        permissions: keyData.permissions,
-        dailyCostLimit: parseFloat(keyData.dailyCostLimit || 0)
-      }
-    } catch (error) {
-      logger.error('❌ Failed to get API key by ID:', error)
-      return null
-    }
-  }
-
-  // 🔄 重新生成API Key
-  async regenerateApiKey(keyId) {
-    try {
-      const existingKey = await redis.getApiKey(keyId)
-      if (!existingKey) {
-        throw new Error('API key not found')
-      }
-
-      // 生成新的key
-      const newApiKey = `${this.prefix}${this._generateSecretKey()}`
-      const newHashedKey = this._hashApiKey(newApiKey)
-
-      // 删除旧的哈希映射
-      const oldHashedKey = existingKey.apiKey
-      await redis.deleteApiKeyHash(oldHashedKey)
-
-      // 更新key数据
-      const updatedKeyData = {
-        ...existingKey,
-        apiKey: newHashedKey,
-        updatedAt: new Date().toISOString()
-      }
-
-      // 保存新数据并建立新的哈希映射
-      await redis.setApiKey(keyId, updatedKeyData, newHashedKey)
-
-      logger.info(`🔄 Regenerated API key: ${existingKey.name} (${keyId})`)
-
-      return {
-        id: keyId,
-        name: existingKey.name,
-        key: newApiKey, // 返回完整的新key
-        updatedAt: updatedKeyData.updatedAt
-      }
-    } catch (error) {
-      logger.error('❌ Failed to regenerate API key:', error)
-      throw error
-    }
-  }
-
-  // 🗑️ 硬删除API Key (完全移除)
-  async hardDeleteApiKey(keyId) {
-    try {
-      const keyData = await redis.getApiKey(keyId)
-      if (!keyData) {
-        throw new Error('API key not found')
-      }
-
-      // 删除key数据和哈希映射
-      await redis.deleteApiKey(keyId)
-      await redis.deleteApiKeyHash(keyData.apiKey)
-
-      logger.info(`🗑️ Deleted API key: ${keyData.name} (${keyId})`)
-      return true
-    } catch (error) {
-      logger.error('❌ Failed to delete API key:', error)
-      throw error
-    }
-  }
-
-  // 🚫 禁用用户的所有API Keys
-  async disableUserApiKeys(userId) {
-    try {
-      const userKeys = await this.getUserApiKeys(userId)
-      let disabledCount = 0
-
-      for (const key of userKeys) {
-        if (key.isActive) {
-          await this.updateApiKey(key.id, { isActive: false })
-          disabledCount++
-        }
-      }
-
-      logger.info(`🚫 Disabled ${disabledCount} API keys for user: ${userId}`)
-      return { count: disabledCount }
-    } catch (error) {
-      logger.error('❌ Failed to disable user API keys:', error)
-      throw error
-    }
-  }
-
-  // 📊 获取聚合使用统计（支持多个API Key）
-  async getAggregatedUsageStats(keyIds, options = {}) {
-    try {
-      if (!Array.isArray(keyIds)) {
-        keyIds = [keyIds]
-      }
-
-      const { period: _period = 'week', model: _model } = options
-      const stats = {
-        totalRequests: 0,
-        totalInputTokens: 0,
-        totalOutputTokens: 0,
-        totalCost: 0,
-        dailyStats: [],
-        modelStats: []
-      }
-
-      // 汇总所有API Key的统计数据
-      for (const keyId of keyIds) {
-        const keyStats = await redis.getUsageStats(keyId)
-        const costStats = await redis.getCostStats(keyId)
-        if (keyStats && keyStats.total) {
-          stats.totalRequests += keyStats.total.requests || 0
-          stats.totalInputTokens += keyStats.total.inputTokens || 0
-          stats.totalOutputTokens += keyStats.total.outputTokens || 0
-          stats.totalCost += costStats?.total || 0
-        }
-      }
-
-      // TODO: 实现日期范围和模型统计
-      // 这里可以根据需要添加更详细的统计逻辑
-
-      return stats
-    } catch (error) {
-      logger.error('❌ Failed to get usage stats:', error)
-      return {
-        totalRequests: 0,
-        totalInputTokens: 0,
-        totalOutputTokens: 0,
-        totalCost: 0,
-        dailyStats: [],
-        modelStats: []
-      }
-    }
-  }
-
   // 🧹 清理过期的API Keys
   async cleanupExpiredKeys() {
     try {
@@ -922,6 +715,92 @@
       return 0
     }
   }
+
+  // 🔄 Legacy Methods for Backward Compatibility (um-5 → dev transition)
+  
+  // 👤 Get API Keys by user (legacy compatibility method)
+  async getUserApiKeys(userId, includeDeleted = false) {
+    try {
+      const allKeys = await this.getAllApiKeys()
+      // Support both legacy userId and new owner formats
+      let userKeys = allKeys.filter((key) => {
+        return key.userId === userId || (key.owner === userId && key.ownerType === 'user')
+      })
+
+      if (!includeDeleted) {
+        userKeys = userKeys.filter((key) => !key.isDeleted || key.isDeleted !== 'true')
+      }
+
+      // Transform to include both old and new formats for compatibility
+      return userKeys.map((key) => ({
+        ...key,
+        // Preserve legacy fields for existing integrations
+        userId: key.userId || (key.ownerType === 'user' ? key.owner : ''),
+        userUsername: key.userUsername || (key.ownerType === 'user' ? key.owner : ''),
+        owner: key.owner,
+        ownerType: key.ownerType
+      }))
+    } catch (error) {
+      logger.error('❌ Failed to get user API keys:', error)
+      throw error
+    }
+  }
+
+  // 🔍 Get API Key by ID with user permission check (legacy compatibility)
+  async getApiKeyById(keyId, userId = null) {
+    try {
+      const keyData = await redis.getApiKey(keyId)
+      if (!keyData) {
+        return null
+      }
+
+      // Apply migration
+      DataMigrationUtils.normalizeApiKeyData(keyData)
+
+      // Check permissions (support both legacy and new formats)
+      if (userId && keyData.userId !== userId && !(keyData.owner === userId && keyData.ownerType === 'user')) {
+        return null
+      }
+
+      const usage = await redis.getUsageStats(keyData.id)
+      const costStats = await redis.getCostStats(keyData.id)
+
+      return {
+        ...keyData,
+        usage,
+        costStats,
+        // Include both formats for compatibility
+        userId: keyData.userId || (keyData.ownerType === 'user' ? keyData.owner : ''),
+        userUsername: keyData.userUsername || (keyData.ownerType === 'user' ? keyData.owner : ''),
+        owner: keyData.owner,
+        ownerType: keyData.ownerType
+      }
+    } catch (error) {
+      logger.error('❌ Failed to get API key by ID:', error)
+      throw error
+    }
+  }
+
+  // 🚫 Disable user API Keys (legacy compatibility method)
+  async disableUserApiKeys(userId) {
+    try {
+      const userKeys = await this.getUserApiKeys(userId)
+      let disabledCount = 0
+
+      for (const key of userKeys) {
+        if (key.isActive === 'true' || key.isActive === true) {
+          await this.updateApiKey(key.id, { isActive: false })
+          disabledCount++
+        }
+      }
+
+      logger.info(`🚫 Disabled ${disabledCount} API keys for user: ${userId}`)
+      return { count: disabledCount }
+    } catch (error) {
+      logger.error('❌ Failed to disable user API keys:', error)
+      throw error
+    }
+  }
 }
 
 // 导出实例和单独的方法
