--- conflicted
+++ resolved
@@ -30,13 +30,6 @@
           </button>
 
           <!-- 管理后台按钮 -->
-          <router-link
-            class="user-login-button flex items-center gap-2 rounded-xl px-3 py-2 text-white transition-all duration-300 md:px-4 md:py-2"
-            to="/user-login"
-          >
-            <i class="fas fa-user text-sm" />
-            <span class="text-xs font-medium md:text-sm">用户登录</span>
-          </router-link>
           <router-link
             class="admin-button-refined flex items-center gap-2 rounded-2xl px-4 py-2 transition-all duration-300 md:px-5 md:py-2.5"
             to="/dashboard"
@@ -461,38 +454,6 @@
 
 /* 用户登录按钮 */
 .user-login-button {
-<<<<<<< HEAD
-  background: linear-gradient(135deg, #34d399 0%, #10b981 100%);
-  border: 1px solid rgba(255, 255, 255, 0.2);
-  text-decoration: none;
-  box-shadow:
-    0 4px 6px -1px rgba(52, 211, 153, 0.3),
-    0 2px 4px -1px rgba(52, 211, 153, 0.1);
-  position: relative;
-  overflow: hidden;
-}
-
-.user-login-button::before {
-  content: '';
-  position: absolute;
-  top: 0;
-  left: -100%;
-  width: 100%;
-  height: 100%;
-  background: linear-gradient(90deg, transparent, rgba(255, 255, 255, 0.2), transparent);
-  transition: left 0.5s;
-}
-
-.user-login-button:hover {
-  transform: translateY(-2px);
-  box-shadow:
-    0 10px 15px -3px rgba(52, 211, 153, 0.4),
-    0 4px 6px -2px rgba(52, 211, 153, 0.15);
-}
-
-.user-login-button:hover::before {
-  left: 100%;
-=======
   background: linear-gradient(135deg, #10b981 0%, #059669 100%);
   backdrop-filter: blur(20px);
   border: 1px solid rgba(255, 255, 255, 0.3);
@@ -538,7 +499,6 @@
 
 .user-login-button:active {
   transform: translateY(-1px) scale(1);
->>>>>>> 9e8e74ce
 }
 
 /* 管理后台按钮 - 精致版本 */
