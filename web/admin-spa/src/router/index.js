--- conflicted
+++ resolved
@@ -1,13 +1,9 @@
 import { createRouter, createWebHistory } from 'vue-router'
 import { useAuthStore } from '@/stores/auth'
-import { useUserStore } from '@/stores/user'
 import { APP_CONFIG } from '@/config/app'
 
 // 路由懒加载
 const LoginView = () => import('@/views/LoginView.vue')
-const UserLoginView = () => import('@/views/UserLoginView.vue')
-const UserDashboardView = () => import('@/views/UserDashboardView.vue')
-const UserManagementView = () => import('@/views/UserManagementView.vue')
 const MainLayout = () => import('@/components/layout/MainLayout.vue')
 const DashboardView = () => import('@/views/DashboardView.vue')
 const ApiKeysView = () => import('@/views/ApiKeysView.vue')
@@ -39,22 +35,6 @@
     name: 'Login',
     component: LoginView,
     meta: { requiresAuth: false }
-  },
-  {
-    path: '/admin-login',
-    redirect: '/login'
-  },
-  {
-    path: '/user-login',
-    name: 'UserLogin',
-    component: UserLoginView,
-    meta: { requiresAuth: false, userAuth: true }
-  },
-  {
-    path: '/user-dashboard',
-    name: 'UserDashboard',
-    component: UserDashboardView,
-    meta: { requiresUserAuth: true }
   },
   {
     path: '/api-stats',
@@ -128,18 +108,6 @@
       }
     ]
   },
-  {
-    path: '/user-management',
-    component: MainLayout,
-    meta: { requiresAuth: true },
-    children: [
-      {
-        path: '',
-        name: 'UserManagement',
-        component: UserManagementView
-      }
-    ]
-  },
   // 捕获所有未匹配的路由
   {
     path: '/:pathMatch(.*)*',
@@ -153,18 +121,15 @@
 })
 
 // 路由守卫
-router.beforeEach(async (to, from, next) => {
+router.beforeEach((to, from, next) => {
   const authStore = useAuthStore()
-  const userStore = useUserStore()
 
   console.log('路由导航:', {
     to: to.path,
     from: from.path,
     fullPath: to.fullPath,
     requiresAuth: to.meta.requiresAuth,
-    requiresUserAuth: to.meta.requiresUserAuth,
-    isAuthenticated: authStore.isAuthenticated,
-    isUserAuthenticated: userStore.isAuthenticated
+    isAuthenticated: authStore.isAuthenticated
   })
 
   // 防止重定向循环：如果已经在目标路径，直接放行
@@ -172,41 +137,9 @@
     return next()
   }
 
-  // 检查用户认证状态
-  if (to.meta.requiresUserAuth) {
-    if (!userStore.isAuthenticated) {
-      // 尝试检查本地存储的认证信息
-      try {
-        const isUserLoggedIn = await userStore.checkAuth()
-        if (!isUserLoggedIn) {
-          return next('/user-login')
-        }
-      } catch (error) {
-        // If the error is about disabled account, redirect to login with error
-        if (error.message && error.message.includes('disabled')) {
-          // Import showToast to display the error
-          const { showToast } = await import('@/utils/toast')
-          showToast(error.message, 'error')
-        }
-        return next('/user-login')
-      }
-    }
-    return next()
-  }
-
   // API Stats 页面不需要认证，直接放行
   if (to.path === '/api-stats' || to.path.startsWith('/api-stats')) {
     next()
-<<<<<<< HEAD
-  } else if (to.path === '/user-login') {
-    // 如果已经是用户登录状态，重定向到用户仪表板
-    if (userStore.isAuthenticated) {
-      next('/user-dashboard')
-    } else {
-      next()
-    }
-  } else if (to.meta.requiresAuth && !authStore.isAuthenticated) {
-=======
   }
   // 用户仪表盘需要用户token验证
   else if (to.meta.userAuth) {
@@ -219,7 +152,6 @@
   }
   // 管理员页面需要管理员认证
   else if (to.meta.requiresAuth && !authStore.isAuthenticated) {
->>>>>>> 9e8e74ce
     next('/login')
   } else if (to.path === '/login' && authStore.isAuthenticated) {
     next('/dashboard')
